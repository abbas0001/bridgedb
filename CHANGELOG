<<<<<<< HEAD
Changes in version 0.6.X - YYYY-MM-DD

        * FIXES #28655 https://bugs.torproject.org/28655
        When a bridge supports an active probing-resistant transport, it should
        not give out flavors that are vulnerable to active probing.  For
        example, if a bridge supports obfs4 and obfs3, it should only give out
        obfs4.
=======
Changes in version 0.6.9 - 2018-11-20

        * FIXES #23894 https://bugs.torproject.org/23894
        Really change the contact address, in the correct place this time.

Changes in version 0.6.8 - 2018-11-19

        * FIXES #28528 https://bugs.torproject.org/28528
        Change maintainer info.

        * FIXES #23894 https://bugs.torproject.org/23894
        Change contact email address.

Changes in version 0.6.7 - 2018-05-21

        Print fingerprints in hex thank you very much.

Changes in version 0.6.6 - 2018-05-21

        * FIXES #26150 https://bugs.torproject.org/26150
        Hotfix for strange bridges missing address fields.

Changes in version 0.6.5 - 2018-05-04

        * FIXES #26023 https://bugs.torproject.org/26023
        There's few bridges whose ed25519 certificates contain the year 491869,
        which the datetime module (called from Stem) believes "out of range". So
        instead we'll parse the descriptors one at a time and catch the errors
        as we go.

        * FIXES #25246 https://bugs.torproject.org/25246
        Add script for assigning unallocated bridges to another distributor.

Changes in version 0.6.4 - 2018-02-13

        * FIXES #24432 https://bugs.torproject.org/24432
        Add config option to skip loopback addresses in X-Forwarded-For parsing.
>>>>>>> ea009cf6

Changes in version 0.6.3 - 2018-01-23

        * FIXES #24432 https://bugs.torproject.org/24432
        The production moat server had issues related to redirecting to
        resources properly, which are now fixed.

        * FIXES #24701 https://bugs.torproject.org/24701
        Adds a special surprise for the special someone who has been
        automatedly requesting bridges not through driving a browser, but
        through a script which is so thoroughly stupid that it doesn't
        even send the URL parameters for the CAPTCHA challenge and solution.
        Their script will now be delayed for quite some time and then
        rickrolled.  Mess with the best, die like the rest.

        * FIXES #24704 https://bugs.torproject.org/24704
        Bridges returned to a single request are now filtered such that
        there will never be two bridges from the same IPv4 /16 or IPv6 /64.

And includes the following general changes:

        * ADDS unittests for the legacy code in bridgedb/Bridges.py,
        bringing the total test coverage above 90% for the first time.


Changes in version 0.6.2 - 2017-12-20

        * FIXES #24636 https://bugs.torproject.org/24636
        The moat API specification included an extra response type which
        could be sent if there was no overlap between transports the
        client supported and those which the server supported.  This has
        been removed from the specification, which now describes the
        behaviour moat has always exhibited: if there is no overlap, the
        server responds with a CAPTCHA image response which includes the
        list of transports it does support.

        * FIXES #24637 https://bugs.torproject.org/24637
        The moat server did not respond correctly with the specified JSON
        API error type when there were no bridges available.  It now
        responds correctly with a 404 error whose details describe why the
        request could not be fulfilled.  The moat server also now logs
        messages if there were not the configured
        MOAT_BRIDGES_PER_RESPONSE number of bridges available.


Changes in version 0.6.1 - 2017-12-13

        * ADDS a shell script, scripts/test-moat, for testing either a
        locally-running moat server, or a remote one through a meek
        tunnel.
        Thanks to David Fifield for his work on meek, assistance setting
        it up, and providing the first version of this script.

        * FIXES #24433 https://bugs.torproject.org/24433
        The test-moat script wasn't sending an X-Forwarded-For header,
        which triggered a bug in the moat server, since the CAPTCHA
        solution includes an HMAC based on the client's IP (forwarded
        through all the several layers of tunnels/proxies).

        * FIXES #24443 https://bugs.torproject.org/24443
        Due to a difference between how booleans are parsed by Python's
        json library and normal Python booleans, the moat server was
        generating and returning QRCodes… regardless of whether the remote
        client application asked for one.  This is now fixed.

        * FIXES #24460 https://bugs.torproject.org/24460
        There was an unhandled error when sending certain (what appears to
        be possibly malicious? but in a very strange way) requests to
        BridgeDB's HTTPS distributor.  The robots making the requests were
        attempting to request bridges, but were presenting a CAPTCHA
        solution without the correct HTML form field parameters present,
        which isn't possible through normal usage of the web interface.
        Whoever or whatever is doing this is now going to be endlessly
        redirected so that they may forever spiral in their own private
        internet hell.  I reserve the right come up with a worse fate for
        them later, should I get bored.

        * FIXES #3015 https://bugs.torproject.org/3015
        BridgeDB has had a partially-implemented concept of "buckets"
        since the age of the dinosaurs: write some of the unallocated
        bridges to a file which should (somehow) be manually distributed.
        In addition to be unused and untested, there were several issues
        with the buckets, the most significant of which were the inability
        to request pluggable transports in a bucket and the fact that
        buckets were not persistent in any way (e.g. if i request a bucket
        of 50 bridges for Gomez and another with 50 for Morticia, they
        might end up with some of the same bridges, further, tomorrow
        they'll end up with 50 possibly different bridges than those they
        received today).  All of this code is now removed.

And includes the following general changes:

        * FIXES issues with JSON quote syntax and a mistaken JSON API
        "type" parameter in the specification of the moat server (in the
        README).
        Thanks to Mark Smith and Kathy Brade for pointing out the issues.


Changes in version 0.6.0 - 2017-11-15

        * ADDS a new JSON API distributor called "moat", which is intended
        for use for Tor Launcher to use to build an in-browser UI for
        retrieving bridges.

        * CHANGES the organisation of code to add a new
        bridgedb.distributors package as well as a
        bridgedb.distributors.common package for code shared between
        multiple distributors.


Changes in version 0.5.0 - 2017-10-28

        * FIXES #23957 https://bugs.torproject.org/23957
        BridgeDB now supports bridge operators choosing how their bridge
        will be distributed.  See the "BridgeDistribution" torrc option in
        tor's manpage for details.

        * FIXES #16650 https://bugs.torproject.org/16650
        BridgeDB is now accessible via select remote user interfaces
        through a meek tunnel.

        * FIXES #22998 https://bugs.torproject.org/23033
        * FIXES #23033 https://bugs.torproject.org/23033
        * FIXES #23034 https://bugs.torproject.org/23034
        Upgrades BridgeDB to newer versions of Twisted and PyOpenSSL, and
        fixes several issues due to non-backwards compatible changes
        within those libraries.


Changes in version 0.4.0 - 2017-01-09

        * FIXES #21162 https://bugs.torproject.org/21162
        BridgeDB now supports arbitrarily blacklisting suspected bad
        bridges from being distributed to clients.  This is in response
        to a suspected sybil attack by an unknown party.  For more
        details, see:
        https://lists.torproject.org/pipermail/tor-project/2016-December/000851.html


Changes in version 0.3.8 - 2016-09-22

        * FIXES #20088 https://bugs.torproject.org/20088
        BridgeDB now supports receiving descriptors from multiple Bridge
        Authorities.  See also #19690.

        * FIXES #20087 https://bugs.torproject.org/20087
        BridgeDB's version of Stem now supports parsing transport lines in
        bridge extrainfo descriptors which contain IPv6 addresses
        contained within square brackets.


Changes in version 0.3.7 - 2016-08-04

        * FIXES #19691 https://bugs.torproject.org
        BridgeDB (as running on Tor Project infrastructure) is now
        invocated with a redirection of stdout and stderr to the flog
        utility, in order to ensure that file handles are properly closed
        and reopened when BridgeDB receives a SIGHUP.

And includes the following general changes:

        * ADDS some files which were missing from BridgeDB PyPI packages
        to the MANIFEST.in, so that they are now included.


Changes in version 0.3.6 - 2016-07-28

        * FIXES #18237 https://bugs.torproject.org/18237
        During descriptor parsing, BridgeDB saves copies of descriptor files
        which couldn't be parsed, for later debugging purposes.  To avoid
        filing up the runtime directory with these files, we now delete files
        older than 24 hours, every 24 hours.

        * FIXES #18949 https://bugs.torproject.org/18949
        Since we've upgraded the host machine which runs The Tor Project's
        BridgeDB instance to Debian Jessie, this patch updates the testing
        configurations and continuous integration infrastructure to run
        tests on versions of Python dependencies in Debian Jessie and Stretch.


Changes in version 0.3.4 - 0.3.5 - 2015-11-30

        * FIXES #14685 https://bugs.torproject.org/14685
        This disables distribution of obfs2 bridges.  This pluggable
        transport has known distiguishers which allow adversaries to
        identify client connections to obfs2 bridges, which in turn allows
        these connections to be blocked/censored.  With numerous obfs3 and
        obfs4 bridges both readily available, users should not be
        presented with an easily-configurable choice that is known to be
        unsafe for the majority of users.

And includes the following general changes:

        * ADDS error pages to BridgeDB's web interface, to provide
        friendlier explanations for downtime, missing pages, and internal
        server errors.  For example: https://bridges.torproject.org/404


Changes in version 0.3.3 - 2015-10-25

        * FIXES #12029 https://bugs.torproject.org/12029
        BridgeDB now has an API for creating Bridge Distributors.
        See the bridgedb.distribute module, or its developer documentation
        at https://pythonhosted.org/bridgedb/bridgedb.distribute.html.

        * FIXES PART OF #12506  https://bugs.torproject.org/12506
        BridgeDB's two Distributors (HTTPS and Email) are now entirely
        modularised and self-contained within separate subdirectories in
        the source code.  This is the first step to redesigning these
        Distributors into their own separate processes, which will allow
        the Distributors to remain functional while BridgeDB is reparsing
        bridge descriptors.

        * FIXES #15968 https://bugs.torproject.org/15968
        BridgeDB now sends a Content-Security-Policy header which
        explicitly allows Javascript, images, CSS, and fonts, from
        https://bridges.torproject.org.  All other types of content are
        forbidden, including:
          - embedding https://bridges.torproject.org within
            <iframe>, <embed>, or <object>, and attempting to source
            additional resources into its embedded context
          - inline Javascript, including Javascript within SVG files
          - inline CSS
          - externally hosted fonts
          - inline SVG, e.g. via the HTML5 <svg> tag
          - any and all connections made via Javascript XMLHttpRequests,
            WebSockets, sendBeacon(), and Web Workers
          - plugins
          - applets
        BridgeDB's Content-Security-Policy does not yet make use of
        certain newer, lesser supported, Content-Security-Policy v2.0
        directives, such as "reflected-xss" and "frame-ancestors", but may
        someday.

        * FIXES #16273 https://bugs.torproject.org/16273
        Several links to Tor Project gitweb URLs within the developer
        documentation were outdated in that they still used the old gitweb
        URL format.  These are now updated.
        Thanks to David Fifield for the bug report and patches.

        * FIXES #16330 https://bugs.torproject.org/16330
        BridgeDB can now handle bridge-server-descriptors with
        extra-info-digest fields which have two values, as well as both
        bridge-server-descriptors and bridge-extrainfo descriptors which
        contain Ed25519 key material and signatures.  See Tor proposals
        #220 and #228 for more information on the changes to these
        descriptors.  Note that BridgeDB can now parse this information,
        but does not yet make use of any Ed25519 cryptographic material
        within bridge descriptors.
        https://gitweb.torproject.org/torspec.git/tree/proposals/220-ecc-id-keys.txt
        https://gitweb.torproject.org/torspec.git/tree/proposals/228-cross-certification-onionkeys.txt
        Thanks to Atagar for patching Stem.

        * FIXES #16616 https://bugs.torproject.org/16616
        The HSDir flag can now be included within bridge-networkstatus
        documents.  BridgeDB now has unittests which guarantee that its
        parsers safely ignore this flag, as well as any flags unknown to
        BridgeDB which may appear in the future.
        Thanks to Roger Dingledine for alerting me about the change.

        * FIXES #16649 https://bugs.torproject.org/16649
        Mobile users, and other users with small screen pixel ratios, will
        find that the UI of BridgeDB's HTTPS Distributor has greatly
        increased in usability and readability.


And includes the following general changes:

        * FIXES an error when requesting the non-HTML version of the
        bridges page (e.g. https://bridges.torproject.org/bridges?format=plain)

        * REMOVES the `bridgedb test` commandline option.
        BridgeDB's tests can be run via `python setup.py test` or `make
        test` (or `make coverage` for generating HTML test coverage
        statistics).

        * CHANGES the HTTPS Distributor to HTML-encode Bridge Lines.
        Previously, a malicious Pluggable Transport Bridge could include
        in its PT arguments something like "evil=<script>[…]</script>" and
        if such a Bridge were to be distributed to a user, that user's web
        browser would execute the script (if Javacript was enabled).
        Other characters, including non-ASCII, control characters, double
        quotes, and backslashes, are also sanitised from Bridge Lines.
        Thanks to Robert Ransom for the patches.

        * CHANGES BridgeDB's module/package version numbers to be
        compliant with PEP440.

        * CHANGES the layout of BridgeDB's source code directories.
        Rather than storing BridgeDB's source in "lib/bridgedb/", it is
        now kept in "bridgedb/".  Similarly, the directory containing
        BridgeDB's tests has been moved from "lib/bridgedb/test/" to
        "test/", which means that the tests are no longer installed when
        running `python setup.py install` or `make install`.

        * ADDS several improvements to the developer documentation at
        https://pythonhosted.org/bridgedb.

        * UPDATE English (en_US) translations.

        * UPDATE English (en) translations.

        * ADD Serbian (sr) translations.
          Thanks to obj.petit.a, Ivan Radeljic, and Milenko Doder.

        * UPDATE Arabic (ar) translations.
          Thanks to  A. Hassan, debo debo, KACIMI LAMINE, and Nudroid A.

        * UPDATE Catalan (ca) translations.
          Thanks to laia_.

        * UPDATE Czech (cs) translations.
          Thanks to Tomas Palik and Vlastimil Burián.

        * UPDATE Danish (da) translations.
          Thanks to Mogelbjerg.

        * UPDATE German (de) translations.
          Thanks to jschfr, Junge Limba, and Toralf Förster.

        * UPDATE English (en_GB) translations.
          Thanks to Andi Chandler.

        * UPDATE Farsi (fa) translations.
          Thanks to some awesome anonymous person for helping out.

        * UPDATE Finish (fi) translations.
          Thanks to Riku Viitanen.

        * UPDATE French (fr) translations.
          Thanks to elouann, Trans-fr, and Towinet.

        * UPDATE French (fr_CA) translations.
          Thanks to Trans-fr.

        * UPDATE Croatian (hr_HR) translations.
          Thanks to some awesome anonymous person for helping out.

        * UPDATE Hungarian (hu) translations.
          Thanks to some awesome anonymous person for helping out.

        * UPDATE Indonesian (id) translations.
          Thanks to Anthony Santana, Astryd Viandila Dahlan, cholif yulian,
          constantius damar wicaksono, Dwi Cahyono, L1Nus, km242saya, and
          Zamani Karmana.

        * UPDATE Italian (it) translations.
          Thanks to Random_R.

        * UPDATE Japanese (ja) translations.
          Thanks to ABE Tsunehiko.

        * UPDATE Latvian (lv) translations.
          Thanks to Ojārs Balcers.

        * UPDATE Norwegian Bokmål (nb) translations.
          Thanks to Erik Matson and Kristian Andre Henriksen.

        * UPDATE Dutch (nl) translations.
          Thanks to Mart3000.

        * UPDATE Polish (pl) translations.
          Thanks to Karol Obartuch.

        * UPDATE Portuguese (pt) translations.
          Thanks to Bruno D. Rodrigues and MMSRS.

        * UPDATE Brazillian Portuguese (pt_BR) translations.
          Thanks to Communia.

        * UPDATE Romanian (ro) translations.
          Thanks to  Ana, axel_89, and Di N.

        * UPDATE Russian (ru) translations.
          Thanks to Ivan.

        * UPDATE Slovak (sk_SK) translations.
          Thanks to StefanH.

        * UPDATE Albanian (sq) translations.
          Thanks to  some awesome unknown anonymous person who didn't add their
          name to the list of translators.

        * UPDATE Swedish (sv) translations.
          Thanks to Peter Michanek.

        * UPDATE Turkish (tr) translations.
          Thanks to Bullgeschichte and Fomas.

        * UPDATE Ukranian (uk) translations.
          Thanks to Yasha.

        * UPDATE Chinese Mandarin (zh_CN) translations.
          Thanks to khi.

        * UPDATE Taiwanese Mandarin (zh_TW) translations.
          Thanks to x4r.


Changes in version 0.3.2 - 2015-05-01

        * FIXES a problem with the calculation of Levenshtein distances
        between blacklisted email addresses and those on incoming
        email. This fixes a problem with the fuzzy matching implemented in
        #9385: https://bugs.torproject.org/9385.

        * FIXES #1839 https://bugs.torproject.org/1839
        BridgeDB's distributors now rotate their hashrings at
        configurable scheduled intervals.

        * FIXES #4771 https://bugs.torproject.org/4771
        BridgeDB now records which of the HTTPS Distributor's
        sub-hashrings are used for clients coming from Tor Exit nodes and
        other known proxies.

        * FIXES #12504 https://bugs.torproject.org/12504
        Which Pluggable Transports BridgeDB distributes is now easily
        configurable via the bridgedb.conf configuration file.

        * FIXES #13202 https://bugs.torproject.org/13202
        Old bridges running Tor-0.2.4.x with Pluggable Transports like
        scramblesuit and obfs4proxy have a bug which causes them to not
        include the PT arguments in the `transport` line they submit to
        the BridgeAuthority in their extrainfo descriptors.  This causes
        BridgeDB to have broken bridge lines for these bridges.
                For example, scramblesuit requires a `password=` in the
        `ClientTransportPlugin` for clients to connect to it.  If BridgeDB
        receives a line in that bridge's extrainfo which says
        `transport scramblesuit 1.2.3.4:1234` (without a password), then
        when BridgeDB gives clients a bridge line for that bridge, it'll
        look like "Bridge scramblesuit 1.2.3.4:1234" - meaning that it won't
        work.  This fixes the issue by excluding broken transports from
        being distributed to clients.

        * FIXES #15517 https://bugs.torproject.org/15517
        For all clients who are coming from IPv6 addresses and are not
        using Tor, who go to https://bridges.torproject.org, BridgeDB now
        groups these clients together by /32.  This "grouping" causes all
        IPv6 clients within the same IPv6 /32 to get the same bridges.
        Previously, BridgeDB grouped IPv6 clients by /64 (which is
        ridiculously small, considering standard IPv6 allocation sizes).

        For all clients who are coming from IPv4 addresses and are not
        using Tor, BridgeDB now groups these clients together by /16.
        Previously, BridgeDB grouped IPv4 clients by /24.  (This latter
        change was technically made as part of #4771.)

        * FIXES #15464 https://bugs.torproject.org/15464
        The setup procedure for creating a BridgeDB Continuous Integration
        build machine is now simplified and generalised to include build
        environments like Jenkins, not just TravisCI.

        * FIXES #15866 https://bugs.torproject.org/15866
        BridgeDB now ignores nearly all the information in the
        networkstatus-bridges file created by the BridgeAuthority.

        * ADDS benchmark tests to BridgeDB's test suite, and some of
        BridgeDB's algorithms have been revised to improve their speed.


Changes in version 0.3.1 - 2015-03-24

        * FIXES #14065 https://bugs.torproject.org/14065
        When requesting vanilla IPv6 bridges from
        https://bridges.torproject.org, BridgeDB would respond with IPv4
        addresses.  It now correctly responds with IPv6 addresses.

And includes the following general changes:

        * FIXES an issue with the filtering of hashrings while answering
        requests for Pluggable Transports. (commit 3ef37df6)

        * FIXES the return value from the GnuPG interface initialization
        function (bridgedb.crypto.initializeGnuPG) when creating a test
        signature has failed.

        * CHANGES the way BridgeDB handles the case where it parses to
        duplicate extrainfo descriptors (for the same Bridge) which also
        have identical timestamps.  Before, we assumed this wasn't
        possible.  It turns out that it not only is possible, but that
        usually every batch of descriptors has at least one Bridge with
        such a set of perfectly identical extrainfo descriptors.  Even
        stranger, it appears that only Bridges started for the first time
        quite recently (within the last eight hours) display this
        behaviour.  BridgeDB now logs these errors, rather than leaving
        them unhandled.
        (commit a27d7905)

        * ADDS an environment variable check to setup.py which controls
        whether the setup.py script tries to install the dependencies
        listed in the requirements.txt file with easy_install.  If the
        environment variable BRIDGEDB_INSTALL_DEPENDENCIES=0, then
        setup.py will not use easy_install.  When BridgeDB is installed
        via `make install` the default is to not use easy_install;
        however, when installed via `python setup.py install`, the default
        is to use easy_install to check for, find, and install
        dependencies.  (NOTE: the latter is *not* recommended.)
        (commit d035fe64)


Changes in version 0.3.0 - 2015-03-21

        * FIXES #2895 https://bugs.torproject.org/2895
        BridgeDB no longer assumes that any extrainfo descriptor files are
        in chronological order.

        * FIXES #4405 https://bugs.torproject.org/4405
        BridgeDB now has a built-in timer mechanism for scheduling
        cronjobesque events. This is now used to routinely download and
        parse the list of Tor exit relays in a completely asynchronous
        manner.

        * FIXES #9380 https://bugs.torproject.org/9380
        BridgeDB now uses Stem (https://stem.torproject.org) for its
        parsers, and has better classes for parsing and storing
        information on Bridges and their Pluggable Transports.
        Additionally, all of BridgeDB's parses and the new
        Bridge/PluggableTransport classes all have 100% unittest and
        integration test coverage.

        * FIXES #10385 https://bugs.torproject.org/10385
        BridgeDB now uses python-gnupg (https://pypi.python.org/gnupg)
        instead of GPGME (libgpgme11 and pygpgme). Previously, when using
        GPGME, BridgeDB was unable to sign emails with a subkey whose
        master private key was not present, causing all signing to be
        broken. Additionally, GPGME tried to access and modify the
        BridgeDB users $HOME directory, and GPGME would also try to create
        signatures with encryption-only subkeys, and try to
        encrypt/decrypt with signing-only subkeys. All of these issues are
        no more, because the writhing tangled mass of bugs known ad GPGME
        is gone for good.

        * FIXES #11216 https://bugs.torproject.org/11216
        BridgeDB no longer parses any extrainfo descriptor files
        cumulatively. Before, a Bridge which had a descriptor in
        cached-extrainfo and in cached-extrainfo.new and supported obfs3,
        obfs4, and scramblesuit transports would be parsed twice,
        resulting in the Bridge having six transports. This is no longer
        the case.

        * HOTFIXES an issue with non-deterministic unittest failures in
        the Mechanize-based integrations tests in
        lib/bridgedb/test/test_https.py. hotfix/0.2.4-mechanize-tags

        * FIXES part of #12507 https://bugs.torproject.org/12507
        BridgeDB now has semi-automated developer documentation builds at
        https://pythonhosted.org/bridgedb/.

        * FIXES #12805 https://bugs.torproject.org/12805
        BridgeDB is now packaged on PyPI, in the hopes that someday other
        organisations will be able to run their own BridgeDBs.

        * FIXES #12843 https://bugs.torproject.org/12843
        BridgeDB will no longer distribute bridges which it believes are
        located in Iran or Syria.

        * FIXES #12872 https://bugs.torproject.org/12872
        BridgeDB now has geolocational information for Bridges, telling it
        which country each Bridge's primary ORAddress is within, as well
        as geolocational information for each PluggableTransport address.
        Thanks to Alden S. Page for the patches.

        * FIXES #15155 https://bugs.torproject.org/15155
        The instructions for obtaining a copy of Tor Browser should now be
        more clear.
        Thanks to Jens Kubieziel, Nick Mathewson, and Peter Palfrader.

And includes the following general changes:
        * CHANGES BridgeDB's continuous integration infrastructure to run
        tests for:
                - Twisted-13.2.0 (Debian Wheezy version),
                - Twisted-14.0.2 (Debian Jessie version), and
                - Twisted-15.0.0 (latest and greatest)
        As well as testing both:
                - pyOpenSSL-0.13.1 (Debian Wheezy version), and
                - pyOpenSSL-0.14 (Debian Jessie version).
        See https://travis-ci.org/isislovecruft/bridgedb/builds

        * FIXES an issue with the $PYTHON_EGG_CACHE directory being group
        writable on Travis-CI build machines.

        * UPDATE English (en_US) translations.

        * UPDATE English (en) translations.

        * ADD Tamil (ta) translations.
          Thanks to git12a.

        * ADD Albanian (sq) translations.
          Thanks to Bujar Tafili.

        * ADD Slovenian (sl_SI) translations.
          Thanks to Dušan, marko, and Nwolfy.

        * ADD Slovak (sk_SK) translations.
          Thanks to once.

        * ADD Esperanto (eo) translations.
          Thanks to identity, Rico Chan, and trio.

        * ADD Bulgarian (bg) translations.
          Thanks to aramaic.

        * ADD Azerbaijani (az) translations.
          Thanks to E.

        * UPDATE Chinese (zh_TW) translations.
          Thanks to LNDDYL.

        * UPDATE Chinese (zh_CN) translations.
          Thanks to Wu Ming Shi and YF.

        * UPDATE Ukranian (uk) translations.
          Thanks to Eugene ghostishev, LinuxChata, Oleksii Golub, and
        Андрій Бандура.

        * UPDATE Turkish (tr) translations.
          Thanks to eromytsatiffird, Emir Sarı, Idil Yuksel, ozkansib,
        Volkan Gezer, and zeki.

        * UPDATE Swedish (sv) translations.
          Thanks to Anders Jensen-Urstad, Emil Johansson, GabSeb, ph AA, phst,
        and leveebreaks.

        * UPDATE Slovak (sk) translations.
          Thanks to elo, FooBar, Michal Slovák, Roman 'Kaktuxista' Benji, and
        StefanH.

        * UPDATE Russian (ru) translations.
          Thanks to Andrey Yoker Ogurchikov, Evgrafov Denis, foo,
        joshuaridney, Oleg, Sergey Briskin, Valid Olov, and Vitaliy Grishenko.

        * UPDATE Romanian (ro) translations.
          Thanks to Isus Satanescu, laura berindei, and clopotel.

        * UPDATE Portuguese (pt_BR) translations.
          Thanks to João Paulo S.S.

        * UPDATE Portuguese (pt) translations.
          Thanks to alfalb.as, André Monteiro, kagazz, Manuela Silva,
        alfalb_mansil, Andrew_Melim, Pedro Albuquerque, Sérgio Marques, and
        TiagoJMMC.

        * UPDATE Polish (pl) translations.
          Thanks to Aron, JerBen, bogdrozd, Dawid, Rikson, Krzysztof Łojowski,
        oirpos, and seb.

        * UPDATE Dutch (nl) translations.
          Thanks to Adriaan Callaerts, Ann Boen, Cleveridge, Dick,
        Johann Behrens, Shondoit Walker, Marco Brohet, guryman, Marco
        Brohet, Tom Becht, Tonko Mulder, math1985, and BBLN.

        * UPDATE Norwegian Bokmål (nb) translations.
          Thanks to Allan Nordhøy, Harald, lateralus, Per Thorsheim,
        and thor574.

        * UPDATE Latvian (lv) translations.
          Thanks to Ojārs Balcers and ThePirateDuck.

        * UPDATE Khmer (km) translations.
          Thanks to Seng Sutha, Sokhem Khoem, and Sok Sophea.

        * UPDATE Japanese (ja) translations.
          Thanks to brt, ABE Tsunehiko, タカハシ, Masaki Saito, and
        藤前　甲.

        * UPDATE Italian (it) translations.
          Thanks to fetidyoo, Francesca Ciceri, HostFat, ironbishop, and
        Jacob Appelbaum.

        * UPDATE Hungarian (hu) translations.
          Thanks to Blackywantscookies, Lajos Pasztor, Cerbo, and vargaviktor.

        * UPDATE Croatian (hr) translations.
          Thanks to Ana B, Armando Vega, skiddiep, Tomislav Siroglavić,
        and gogo.

        * UPDATE French (fr_CA) translations.
          Thanks to Lunar, mehditaileb, Onizuka, and yahoe.001.

        * UPDATE French (fr) translations.
          Thanks to apaddlingduck, fayçal fatihi, Boubou, Cryptie,
        Frisson Reynald, hpatte, Lucas Leroy, Lunar, Onizuka, and mehditaileb.

        * UPDATE Finnish (fi) translations.
          Thanks to Jorma Karvonen, Spacha, Ossi Kallunki, Sami Kuusisto,
        viljaminojonen, and Finland355.

        * UPDATE Farsi (fa) translations.
          Thanks to arashaalaei, signal89, ardeshir, Gilberto, johnholzer,
        Mohammad Hossein, perspolis, and Setareh.

        * UPDATE Spanish (es) translations.
          Thanks to dark_yoshi, toypurina, BL, NinjaTuna, Noel Torres,
        Paola Falcon, strel, and Jonis.

        * UPDATE English (en_GB) translations.
          Thanks to Andi Chandler, Richard Shaylor, and ronnietse.

        * UPDATE Greek (el) translations.
          Thanks to Adrian Pappas, andromeas, oahanx, isv31, and kotkotkot.

        * UPDATE German (de) translations.
          Thanks to trantor, Ettore Atalan, unknwon_anonymous, konstibae,
        Locke, Tobias Bannert, qbi, Sebastian, and debakel.

        * UPDATE Danish (da) translations.
          Thanks to Christian Villum, David Nielsen, OliverMller, torebjornson,
        Thomas Pryds, and Tore Bjørnson.

        * UPDATE Czech (cs) translations.
          Thanks to A5h8d0wf0x, Adam Slovacek, Elisa, Sanky, Jiří Vírava,
        mxsedlacek, and Radek Bensch.

        * UPDATE Catalan (ca) translations.
          Thanks to Albert, Assumpta Anglada, Eloi García i Fargas, Humbert,
        and laia_.

        * UPDATE Arabic (ar) translations.
          Thanks to Ash and Valetudinarian.

Changes in version 0.2.4 - 2015-02-03

        * HOTFIXES a UnicodeDecodeError resulting from patches for #12627.
        https://bugs.torproject.org/12627

        * FIXES #9874 https://bugs.torproject.org/9874
        BridgeDB now has integration tests for all bridge distributors.
        Thanks to trygve for the patches.

        * FIXES #12871 https://bugs.torproject.org/12871
        Bridge Buckets now work, even if the code for calculating Bridge
        stability is disabled.
        Thanks to Matt Finkel for the patches.

        * FIXES part of #12029 https://bugs.torproject.org/12029
        Major sections of the bridgedb.Bridges module, which holds
        BridgeDB's main data structures for storing and parsing Bridges,
        have been refactored in preparation for upcoming changes to use
        Stem's parsers (see #9380 https://bugs.torproject.org/9380)

        * FIXES #12932 https://bugs.torproject.org/12932
        Arguments for Pluggable Transports in the bridge lines which
        BridgeDB distributes to users are now properly
        space-separated. This issue was affecting the deployment of the
        obfs4 PT (see #12130 https://bugs.torproject.org/12130).

        * FIXES #13123 https://bugs.torproject.org/13123
        Previously, there were two additional whitespace characters at the
        beginning of bridge lines handed out by BridgeDB's HTTPS
        distributor, which would be annoyingly copy+pasted into TorLauncher
        and torrcs, etc.  These are now gone.

        * FIXES #12664 https://bugs.torproject.org/12664
        Previously, for the bridge lines handed out by BridgeDB's HTTPS
        distributor, the newlines were not properly pasted when a user
        would copy+paste the lines. This is now fixed. Additionally, there
        is now a "Select All" button (JS must be enabled) to select all
        text for the bridge lines, to attempt to reduce user copy+paste
        errors.  If the display area which contains the bridge lines is
        clicked, and JS is enabled, it has the same effect as clicking the
        "Select All" button.

        * FIXES #14064 https://bugs.torproject.org/14064
        The bridge lines handed out by BridgeDB's HTTPS distributor are
        now displayed with a horizontal scrollbar if they are too long to
        fit into the display area.

        * FIXES #11345 https://bugs.torproject.org/11345
        BridgeDB now supports giving users QRCodes for their bridge lines,
        to facilitate getting bridges into Tails and onto mobile devices.

        * FIXES #12130 https://bugs.torproject.org/12130
        BridgeDB's distributors now have options to distribute obfs4 bridges.

And includes the following general changes:
        * CHANGES the integration tests based on Mechanize to only run on
        CI servers, not locally on developers laptops, since it requires
        the running BridgeDB test/staging instance to offer a plaintext
        HTTP interface. See commit 24acf6a72.
        https://gitweb.torproject.org/bridgedb.git/commit/?id=24acf6a72931c602631c97dbbeb582c22cf446cb

        * ADDS better installation instructions in README.rst for
        developers who wish to test their changes to BridgeDB.
        Thanks to Alden Page for the patch.


Changes in version 0.2.3 - 2014-07-26

        * FIXES #5463 https://bugs.torproject.org/5463
        BridgeDB can now OpenPGP sign outgoing emails.

        * FIXES #9385 https://bugs.torproject.org/9385
        BridgeDB now has the ability to blacklist email addresses, and
        configurable options to fuzzy match and block addresses which are
        similar enough to those in the blacklist.

        * FIXES #11139 https://bugs.torproject.org/11139
        You can now email BridgeDB from Riseup email addresses!

        * FIXES #12147 https://bugs.torproject.org/12147
        An additional issue with BridgeDB's code for scheduling actions
        was identified by Robert Ransom, who also provided a unittest to
        demonstrate the issue and test for future regressions. The issue
        pointed out has also been fixed.

        * FIXES #12635 https://bugs.torproject.org/12635
        The links in BridgeDB's email and HTTPS distributor UIs have been
        changed from the obsolete
        https://www.torproject.org/projects/torbrowser.html.en#downloads-beta
        to https://www.torproject.org/projects/torbrowser.html.

        * FIXES #12650 https://bugs.torproject.org/12650
        BridgeDB's translation files sometimes take a little while to
        update because real live human volunteers need to go to
        Transifex.org and convert the strings between languages. Then I
        need to import the strings, check all of them by hand to make sure
        there's no funny business which could harm users in them, and then
        commit all the diffs. Sadly, there isn't much more we can do to
        speed up this process, so sometimes BridgeDB's UI falls back to
        English when it doesn't have new enough translations files. Sorry!

And includes the following general changes:

        * UPDATE translation: Chinese - Taiwan (zh_TW)
                THANKS TO danfong.
        * UPDATE translation: Chinese - China (zh_CN)
                THANKS TO Meng3, leungsookfan, and Wu Ming Shi.
        * UPDATE translation: Turkish (tr)
                THANKS TO eromytsatiffird, Emre, Idil Yuksel, ozkansib,
                Volkan Gezer, and zeki.
        * UPDATE translation: Swedish (sv)
                THANKS TO Anders Jensen-Urstad, GabSeb, and phst.
        * UPDATE translation: Russian (ru)
                THANKS TO Evgrafov Denis, Eugene, foo, Sergey Briskin,
                Valid Olov, and Vitaliy Grishenko.
        * UPDATE translation: Brazilian Portuguese (pt_BR)
                THANKS TO Isabel Ferreira, and Rodrigo Emmanuel Santana
                Borges.
        * UPDATE translation: Portuguese (pt)
                THANKS TO André Monteiro, kagazz, Manuela Silva,
                Andrew_Melim, and Sérgio Marques.
        * UPDATE translation: Polish (pl)
                THANKS TO Aron, Dawid, Krzysztof Łojowski, and seb.
        * UPDATE translation: Norwegian Bokmål (nb)
                THANKS TO Allan Nordhøy, Harald, and thor574.
        * UPDATE translation: Malay (ms_MY)
                THANKS TO shahril.
        * UPDATE translation: Latvian (lv)
                THANKS TO Ojārs Balcers.
        * UPDATE translation: Khmer (km)
                THANKS TO Seng Sutha, Sokhem Khoem, and Sok Sophea.
        * UPDATE translation: Hungarian (hu)
                THANKS TO Blackywantscookies, and Cerbo.
        * UPDATE translation: Croatian (hr_HR)
                THANKS TO Ana B.
        * UPDATE translation: Hebrew (he)
                THANKS TO Elifelet.
        * UPDATE translation: Canadian French (fr_CA)
                THANKS TO yahoe.001.
        * UPDATE translation: French (fr)
                THANKS TO fayçal fatihi, Frisson Reynald, hpatte, Lunar,
                Onizuka, themen, Towinet, and Yannick Heintz.
        * UPDATE translation: Finish (fi)
                THANKS TO viljaminojonen, and Finland355.
        * UPDATE translation: Farsi (fa)
                THANKS TO Mohammad Hossein.
        * UPDATE translation: Spanish - Chile (es_CL)
                THANKS TO Pablo Lezaeta.
        * UPDATE translation: Spanish (es)
                THANKS TO Paola Falcon.
        * UPDATE translation: British English (en_GB)
                THANKS TO richardshaylor.
        * UPDATE translation: Greek (el)
                THANKS TO Adrian Pappas, andromeas, isv31, and Wasilis
                Mandratzis.
        * UPDATE translation: German (de)
                THANKS TO Tobias Bannert.
        * UPDATE translation: Danish (da)
                THANKS TO autofunk78.
        * UPDATE translation: Arabic (ar)
                THANKS TO Ahmad Gharbeia, Mohamed El-Feky, AnonymousLady,
                0xidz, Sherief Alaa , and محيي الدين.


Changes in version 0.2.2 - 2014-06-06

        * FIXES #9874 https://bugs.torproject.org/9874
        BridgeDB's email and HTTPS distributors were written in a manner
        that makes them largely impossible to write unittests for. Since
        the recent rewrite of BridgeDB's email distributor server backends
        for version 0.2.1, BridgeDB email distributor is now testable and
        has near 100% code coverage, see
        https://coveralls.io/r/isislovecruft/bridgedb

        * FIXES #12086 https://bugs.torproject.org/12086
        BridgeDB was found to accept incoming emails sent to any email
        address whose local part included the word bridges, e.g. emails
        sent to 'givemebridges@serious.ly' would be responded to as if
        they were destined for BridgeDB's real email address.
          - BridgeDB now strictly checks that the local part of the email
            address that an incoming email was sent to (after removing plus
            aliases, i.e. '+es_ES', '+fa', etc.) exactly matches BridgeDB
            configured email address username.
          - BridgeDB now checks that the domain name portion of the email
            address that an incoming email was sent to either matches the
            domain name portion of BridgeDB's configured email address, or
            is a subdomain of that domain.

        * FIXES #12089 https://bugs.torproject.org/12089
        There has been a bug for quite some time now where BridgeDB could
        be used to email arbitrary email addresses (as long as these
        addresses were ones which BridgeDB allows, i.e. Gmail or Yahoo
        email addresses). This was due to BridgeDB not checking that the
        email address used in the SMTP 'MAIL FROM:' command on an incoming
        message matched the one used in that email's 'From:'
        header.
          - BridgeDB now checks that the email addresses in the SMTP 'MAIL
            FROM:' and the 'From:' header on that incoming email match, in
            addition to the previous checks that the email address' domain
            is in the set of allowed domains.

        * FIXES #12090 https://bugs.torproject.org/12090
        BridgeDB has been replying with an empty email. I don't actually
        know for sure if this one is fixed. Before deploying version
        0.2.1, the continuous integration tests showed email responses
        being correctly generated, and I was also able to receive
        correctly formed email responses from BridgeDB on a local testing
        instance on my laptop. It appears that this bug occurs only on the
        deployment server at ponticum.torproject.org, possibly due to the
        outdated Python version in Debian Wheezy. I have not been able to
        reproduce this bug on any other machine.

        * FIXES #12091 https://bugs.torproject.org/12091
        BridgeDB wasn't properly ignoring emails whose DKIM signature
        verification header read "X-DKIM-Authentication-Results: dunno".
          - Bridgedb now marks incoming emails which have a
            "X-DKIM-Authentication-Results: dunno" header as invalid and
            ignores them.

        * FIXES #12147 https://bugs.torproject.org/12147
        If a user refreshed https://bridges.torproject.org/bridges after
        successfully solving a CAPTCHA, BridgeDB would reply with a new
        set of bridges for each page refresh. This was due to the use of
        `getInterval()` in `IPBasedDistributor.getBridgesForIP()`.  The
        correct function to use is `getIntervalStart()`.  This had been
        noted in a "XXX FIXME" comment above the call for quite some time,
        however, when the `bridgedb.schedule` (previously called
        `bridgedb.Time`) module was revised to support CAPTCHA timeouts
        (#11215), the call to `getInterval()` was mistakenly not replaced
        with the correct function.
          - BridgeDB CAPTCHAs must be solved within 10 minutes.
          - Hashring rotation for bridges in BridgeDB HTTPS distributor
            occurs every 3 hours. Refreshing the page with bridges on it
            will return these same bridges for that time period, and
            afterwards redirect back to the CAPTCHA page.
        THANKS TO francisco on IRC and arma for reporting the bug.

        * FIXES #12212 https://bugs.torproject.org/12122
        TRANSLATOR comments are now properly extracted into the gettext PO
        template file.

And include the following general changes:
        * FIXES an issue where, when verifying GnuPG signatures made by
        BridgeDB's email distributor, GnuPG would error, saying, "invalid
        armor header".

        * ADD Korean (ko) translations.
          Thanks to ilbe123, cwt96, Dr.what, and pCsOrI.

        * UPDATE Ukranian (uk) translations.
          Thanks to LinuxChata and ghostishev.

        * UPDATE Turkish (tr) translations.
          Thanks to volkangezer.

        * UPDATE Brazilian Portuguese (pt_BR) translations.
          Thanks to Communia, Humberto Sartini, Anastasia01, and recognitium.

        * UPDATE Polish (pl) translations.
          Thanks to hoek, yodaa, maxxx, and sebx.

        * UPDATE Dutch (nl) translations.
          Thanks to Ann Boen, erwindelaat, guryman, and BBLN.
          You guys are extra awesome for translating the phrase:
              "Uh oh, spaghettios!"
          into the Dutch:
              "Helaas pindakaas!"
          which, in English, literally means:
              "Unfortunately, peanut butter!"
          You guys totally just made my day. Thanks.

        * UPDATE Japanese (ja) translations.
          Thanks to plazmism, who is extra awesome for translating the phrase:
              "Uh oh, spaghettios!"
          into the Japanese:
              "おっとスパゲッティ！"
          which apparently the literal English translation is:
              "Husband spaghetti!"

        * UPDATE Italian (it) translations.
          Thanks to Random_R.

        * UPDATE Canadian French (fr_CA) translations.
          Thanks to Lunar.

        * UPDATE Spanish (es) translations.
          Thanks to dark_yoshi and strel.

        * UPDATE Greek (el) translations.
          Thanks to pappasadrian.

        * UPDATE German (de) translations.
          Thanks to trantor and unknwon_anonymous.

        * UPDATE Danish (da) translations.
          Thanks to autofunk78 and DavidNielsen.


Changes in version 0.2.1 - 2014-05-16
        * FIXES #5463 https://bugs.torproject.org/5463
        Emails sent from BridgeDB's email distributor should now be signed.
          - BridgeDB's emails will be signed with its online GnuPG keypair. The
            public key has the following fingerprint:
                DF81 1109 E17C 8BF1 34B5  EEB6 8DC4 3A28 4882 1E32
            The online keypair rotates (a new one is placed on the server once
            per year), and it will ALWAYS be signed with BridgeDB's offline
            keypair.
          - The online keypair above contains two subkeys. The signing subkey
            has the fingerprint:
                9FE3 9D1A 7438 9223 3B3F  66F2 21B5 54E9 5938 F4D0
          - BridgeDB's offline keypair has the following fingerprint:
                7B78 4370 15E6 3DF4 7BB1  270A CBD9 7AA2 4E8E 472E
        All of BridgeDB's keys may be found on the public keyservers, as
        well as at https://bridges.torproject.org/keys

        * FIXES #7547 https://bugs.torproject.org/7547
        BridgeDB's email distributor will now send you a message
        explaining how to use it, including valid commands and the list of
        Pluggable Transport TYPES currently supported. To receive help
        with the email distributor, simply send an email to
        mailto:bridges@torproject.org.
          - Any emails which do not contain a valid command will receive
        the help text in response.
          - Otherwise, to specifically request the help text, just say
                "get help"
        in the body of your email.

        * FIXES #7550 https://bugs.torproject.org/7550
        BridgeDB's email responder is now interactive, as described in the
        above entry for ticket #7547.

        * FIXES #8241 https://bugs.torproject.org/8241
        BridgeDB's HTTP distributor won't tell you how to get obfs3
        bridges through email, although a blank email, or an email
        containing "get help" will.

        * CLOSES #9678 https://bugs.torproject.org/9678
        A "Select Language" button was requested for the HTTP distributor
        on https://bridges.torproject.org. Instead, translated pages are
        distributed automatically (via detecting the "Accept-Language"
        header which can be set in the Settings panel of all modern
        browers).
          - To request a specific translation, the "lang=LOCALE" argument
        can be added to the URL of any page. For example:
        https://bridges.torproject.org/options?lang=ar
        will provide the bridge options selection page in Arabic.

        * FIXES #11215 https://bugs.torproject.org/11215
        BridgeDB's usage of gimp-captcha, which creates a local cache of
        CAPTCHA for use on the HTTP distributor, now supports timeouts. If
        a CAPTCHA is not solved within 30 minutes of being served to a
        client, the solution is invalid regardless of its correctness.

        * FIXES #11475 https://bugs.torproject.org/11475
        BridgeDB's email responder, up until this point, explained how to
        use bridges with Vidalia. It now uses the same help text as found
        at https://bridges.torproject.org/howto which explains how to
        enter bridges into TorLauncher (used by Tor Browser and Tails).

        * FIXES #11522 https://bugs.torproject.org/11522
        There were several errors and bugs in BridgeDB's email
        distributor. The entire system of server supporting BridgeDB's
        email distribution system was rewritten.

        * FIXES #11664 https://bugs.torproject.org/11664
        Due to changes in the Python language builtin `buffer` in Python3,
        which were backported to Python 2.7.6, but neither backported to
        Python 2.6.x nor to Python <= 2.7.5, BridgeDB's use of
        `io.StringIO` and `io.BytesIO` combined with buffers had to be
        revised to support both the new and old Python `buffer` APIs.

        * FIXES #11753 https://bugs.torproject.org/11753
        BridgeDB's emails should now be translated.
          - The translations system for BridgeDB, as well as the template
        system for emails, was completely rewritten.  By default, email
        responses are in English. To receive an alternate translation,
        send an email to bridges+LOCALE@torproject.org, where "LOCALE" is
        a locale specifier.
          - For example, to receive BridgeDB emails translated into
        Chinese, use mailto:bridges+zh_CN@torproject.org.
          - Or for Farsi translations, use mailto:bridges+fa@torproject.org.
          - For the full list of currently supported LOCALE codes, see
        https://gitweb.torproject.org/user/isis/bridgedb.git/tree/HEAD:/lib/bridgedb/i18n/

And includes the following general changes:
        * UPDATES the Italian (it) gettext file.
          Thanks to Francesca Ciceri.
        * ADD Welsh (cy) translations.
          Thanks to huwwaters and littlegreykida.
        * ADD Slovak (sk) translations.
          Thanks to Michelozzo and Svistwarrior273.
        * UPDATES the bridgedb.pot translation template file. All the new
        strings in the email and HTTP user interfaces will now need
        translation! To help out with translations, please see:
        https://www.transifex.com/projects/p/torproject/resource/2-bridgedb-bridgedb-pot/
        * FIXES several typos in the BridgeDB's code documentation.
        * ADDS code documentation for several previously undocumented modules.

Changes in version 0.2.0 - 2014-04-19
        * FIXES #5232 Perform long running and blocking transactions in
                background threads. Primarily this moves bridge descriptor
                reparsing into another thread, which significantly increases
                the availability of BridgeDB.
        * FIXES #9119 BridgeDB's logger now automatically sanitises all email
                and IP addresses when the SAFELOGGING config option is enabled.
        * FIXES #9875 BridgeDB logger now has 100% unittest coverage.
        * FIXES #10803 Vidalia is no longer mentioned on
                https://bridges.torproject.org, and instead there are new
                instructions on how to enter bridges into TBB>=3.5 (with
                TorLauncher).
        * FIXES #11346 The web interface now has a homepage link. By clicking
                "BridgeDB" in the upper left corner, users can go back to the
                start of TBB downloading and bridge selection instructions at
                https://bridges.torproject.org.
        * FIXES #11370 We were using an old (and deprecated) module when we
                created our email responses. Now we use the newer version.
        * FIXES #11377 CAPTCHAs on BridgeDB's HTTPS interface are now
                case-insensitive.
                Thanks to Kostas Jakeliunas for the patch.
        * FIXES #11522 fixes several issues with encodings and exception
                handling in the email distributor.

And includes the following general changes:
        * NEW interface design for https://bridges.torproject.org, including
                updated CSS stylesheets, fonts, and HTML templates. In
                particular, the https://bridges.torproject.org/options page has
                been redesigned completely.
                Thanks to Xengi for providing a modified design of the "roots"
                Tor Project logo, which is used to link to
                https://www.torproject.org.
        * CHANGES the TBB download link on the main web interface page to link
                to the new TBB-3.6.x-beta bundles, which include patches by
                David Fifield to unify TBB and PTTBB into one browser, so that
                Pluggable Transports (PTs) are only enabled when the user
                includes a bridge line which uses that PT.
        * FIXES plaintext responses on https://bridges.torproject.org,
                these can be requested by using the 'format' HTTP parameter,
                like so: https://bridges.torproject.org/bridges?format=plain
        * FIXES the logging of all lines of (including headers!) of incoming
                emails.
        * FIXES logfile rotation so that the files are only reable/writable
                by the running process owner, and no other user.
        * CHANGES the data format used for encrypted-then-HMACed CAPTCHAs
                to assume that the HMAC is the first 20 bytes. Before we
                assumed that the HMAC was separated from the encrypted data
                with a ';' character, which causes intermittent issues with
                some encoding and CAPTCHA solution values.
        * REFACTORS some of the translations handling code, so that soon emails
                will be translated (see #7550), and
                https://bridges.torproject.org should have a "Select Language"
                button (see #9678).
        * BUMPS leekspin version to 0.1.3.

Changes in version 0.1.6 - 2014-03-26
BridgeDB 0.1.6 includes fixes for the following bugs:
        * FIXES #11196 BridgeDB should use leekspin
        * FIXES #11218 ReCaptchaProtectedResource.checkSolution()
                doesn't expect a deferred
        * FIXES #11219 BridgeDB's twisted version doesn´t have a
                `t.w.client.HTTPConnectionPool` class
        * FIXES #11231 BridgeDB's txrecaptcha returns the "No bridges
                available!" page if 'captcha_response_field' is blank

And includes the following general changes:
        * ADDS several new translations languages.

Changes in version 0.1.5 - 2014-02-27
BridgeDB 0.1.5 includes fixes for the following bugs:
        * FIXES #9264 Problem with transport lines in BridgeDB's bridge
                pool assignment files
        * FIXES #10809 reCAPTCHA on bridges.torproject.org are impossible
                to solve for humans
        * FIXES #10834 Configurable reCAPTCHA remoteip
        * FIXES #11127 reCaptcha verification is hardcoded to use
                plaintext HTTP

And includes the following general changes:
        * CHANGES the way the client's IP address is reported to the
        reCaptcha API server. Previously, for each client request, a
        completely random IP address was generated, and BridgeDB lied to
        the reCaptcha server by sending this random IP and saying that it
        was the client's IP. With these changes, BridgeDB can be
        configured to report a static IP address (it's own IP) as the
        client's IP, in the hopes that the IP whitelisting used by
        reCaptcha makes the returned CAPTCHAs less impossible to solve.
        * ADDS the ability to use a local cache of CAPTCHAs created by
        scripting Gimp with Python. See:
        https://github.com/isislovecruft/gimp-captcha
        * USES TLS during CAPTCHA solution verification when using
        reCaptcha.


Changes in version 0.1.4 - 2014-02-21
BridgeDB 0.1.4 includes fixes for the following bugs:
        * FIXES an RTL encoding issue in the "Step 2" text on index.html
                of the HTTPS distributor.


Changes in version 0.1.3 - 2014-02-21
BridgeDB 0.1.3 includes fixes for the following bugs:
        * FIXES #9264 Problem with transport lines in BridgeDB's bridge
                pool assignment files
        * FIXES a bug caused by attempts to convert descriptor digests
                which could not be parsed into hexadecimal.
        * FIXES a unicode decoding error within the bridgedb.persistent
                module.
        * REMOVES continuous integration testing for Python 2.6.

Including the following general changes:
        * ADD volunteer page text for GSoC 2014 applications.


Changes in version 0.1.2 - 2014-02-05
BridgeDB 0.1.2 includes fixes for the following bugs:
        * FIXES #10811 BridgeDB's assignments.log files are not being updated


Changes in version 0.1.1 - 2014-02-03
BridgeDB 0.1.1 includes fixes for the following bugs:
        * FIXES #9127 Users can't ask for ipv6 bridges with the new bridgedb
                interface
        * FIXES #9988 Refactor BridgeDB's use of `sha` module to use `hashlib`
        * FIXES #10724 Most of the time spent in testing, as well as most
                of the time spent when "BridgeDB is down" (i.e. when I reply
                with "BridgeDB is single-threaded (see #5232) and is parsing
                millions of descriptors"), is within the same
                `bridgedb.Stability.addOrUpdateBridgeHistory()` function (see
                #10724). This function is pretty brutal on CPU and memory, is
                blocking, and it needs to runs thousands and thousands of
                times whenever BridgeDB is restarted (every half hour). The
                algorithm within that function has a time complexity increasing
                linearithmically relative to the number of bridges and timestamps
                already within the database. [0]
                This patch adds a config option to disable/enable running
                the `addOrUpdateBridgeHistory()` function.
                [0]: https://en.wikipedia.org/wiki/Time_complexity#Linearithmic_time
        * FIXES #10737 POST arguments to bridges.torproject.org are dropped if
                entering a CAPTCHA fails

Including the following general changes:
        * ADDS A general simple error page to display rather than
                webserver tracebacks. See #6127.
        * MOVES The recently added BridgeDB specification file
                ('doc/bridge-db-spec.txt') to the torspec repo:
                https://gitweb.torproject.org/torspec.git
        * FIXES template caching for the web interface.


Changes in version 0.1.0 - 2014-01-14
BridgeDB 0.1.0 includes fixes for the following bugs:
        * FIXES #1606 Write a BridgeDB spec
        * FIXES #3573 bridges.torproject.org doesn't have a robots.txt
        * FIXES #6127 bridges.tpo runs in development mode
        * FIXES #9013 BridgeDB should pass pluggable transport
                shared-secrets to clients
        * FIXES #9157 Persian and Arabic should be right aligned on bridges.tpo
        * FIXES #9462 BridgeDB netstatus descriptor parsers need refactoring
        * FIXES #9959 BridgeDB seems to be missing English translations
        * FIXES #9865 Add automated code coverage report generation
        * FIXES #9872 Create a test runner for BridgeDB unittests
        * FIXES #9873 Convert BridgeDB's old unittests to use twisted.trial
        * FIXES #9937 Create fake non-sanitised bridge descriptors for
                BridgeDB testing purposes
        * FIXES #10333 Indexing list-like objects by 0L in
                Bridges.getConfigLine
        * FIXES #10446 BridgeDB is/was using a GeoIP module which is
                incompatible with virtualenvs
        * FIXES #10559 BridgeDB writes `keyid=` before fingerprints

Including the following general changes:
        * ADD Numerous unittests and automated continuous integration testing.
        * ADD Patches by sysrqb to correctly render right-to-left languages.
        * FIXES fallback languages for translations.
        * ADD Sphinx makefiles, substantial amounts of documentation.
        * ADD Documentations builds (currently at
              https://para.noid.cat/bridgedb)


Changes in version 0.0.1 - 2013-08-20
BridgeDB 0.0.1 includes fixes for the following bugs:
        * FIXES #5332 Update BridgeDB documentation with deployment
                instructions
        * FIXES #9156 BridgeDB: Users try to add obfsbridges to their
                normal TBB
        These commits were added to fix a compatibility issue with
        Vidalia, though they may be reverted to switch back to the old
        behaviour of returning bridge lines in the form:
          Bridge [transport_method] address:port [keyid=fingerprint] [K=v] […]
        in order to work with torrc files and the new TBB-3.x packages
        which use TorLauncher instead of Vidalia.
        * PARTIAL FIX #9264 Problem with transport lines in BridgeDB's
                  bridge pool assignment files.
        * FIXES #9425 Create and document a better BridgeDB (re)deployment
                strategy

Including the following general changes:
        * UPDATE translations files with finished files from Transifex for
        the strings for the newly-refactored web interface created by
        gsathya.
        * ADD an automatic version-numbering system as part of developing
        a better deployment strategy.
        * CHANGE setup.py script to automatically install Python-based
        dependencies from requirements.txt.
        * REMOVE MANIFEST.in and put equivalent 'include' directives into
        setup.py (the less places we have for manually keeping track of
        files, the better).
        * REMOVE the "bridge " prefix from the lines returned on the web
        interface.
<|MERGE_RESOLUTION|>--- conflicted
+++ resolved
@@ -1,4 +1,3 @@
-<<<<<<< HEAD
 Changes in version 0.6.X - YYYY-MM-DD
 
         * FIXES #28655 https://bugs.torproject.org/28655
@@ -6,7 +5,7 @@
         not give out flavors that are vulnerable to active probing.  For
         example, if a bridge supports obfs4 and obfs3, it should only give out
         obfs4.
-=======
+
 Changes in version 0.6.9 - 2018-11-20
 
         * FIXES #23894 https://bugs.torproject.org/23894
@@ -44,7 +43,6 @@
 
         * FIXES #24432 https://bugs.torproject.org/24432
         Add config option to skip loopback addresses in X-Forwarded-For parsing.
->>>>>>> ea009cf6
 
 Changes in version 0.6.3 - 2018-01-23
 
